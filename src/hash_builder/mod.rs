--- conflicted
+++ resolved
@@ -5,12 +5,8 @@
     proof::ProofRetainer,
     BranchNodeCompact, Nibbles, TrieMask, EMPTY_ROOT_HASH,
 };
-<<<<<<< HEAD
-use crate::{proof::ProofNodes, HashMap};
+use crate::{nodes::RlpNode, proof::ProofNodes, HashMap};
 use alloc::vec::Vec;
-=======
-use crate::{nodes::RlpNode, proof::ProofNodes, HashMap};
->>>>>>> 296cb8d4
 use alloy_primitives::{hex, keccak256, B256};
 use alloy_rlp::EMPTY_STRING_CODE;
 use core::cmp;
@@ -47,12 +43,8 @@
 #[allow(missing_docs)]
 pub struct HashBuilder {
     pub key: Nibbles,
-<<<<<<< HEAD
-=======
+    pub value: HashBuilderValue,
     pub stack: Vec<RlpNode>,
->>>>>>> 296cb8d4
-    pub value: HashBuilderValue,
-    pub stack: Vec<Vec<u8>>,
 
     pub groups: Vec<TrieMask>,
     pub tree_masks: Vec<TrieMask>,
