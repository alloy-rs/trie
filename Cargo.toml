[package]
name = "alloy-trie"
version = "0.2.0"
authors = [
    "rkrasiuk <rokrassyuk@gmail.com>",
    "gakonst <me@gakonst.com>",
    "DaniPopes <57450786+DaniPopes@users.noreply.github.com>",
]
description = """
Fast Merkle-Patricia Trie (MPT) state root calculator
and proof generator for prefix-sorted nibbles
"""
edition = "2021"
rust-version = "1.65"
license = "MIT OR Apache-2.0"
categories = ["data-structures", "no-std"]
keywords = ["nibbles", "trie", "mpt", "merkle", "ethereum"]
homepage = "https://github.com/alloy-rs/trie"
repository = "https://github.com/alloy-rs/trie"
exclude = [".github/", "deny.toml", "release.toml", "rustfmt.toml"]

[dependencies]
<<<<<<< HEAD
alloy-primitives = { version = "0.5", default-features = false, features = ["rlp"] }
alloy-rlp = { version = "0.3", default-features = false, features = ["derive"] }
=======
alloy-primitives = { version = "0.6", features = ["rlp"] }
alloy-rlp = { version = "0.3", features = ["derive"] }
>>>>>>> d67b3af6
derive_more = "0.99"
hashbrown = { version = "0.14", features = ["ahash", "inline-more"] }
nybbles = { version = "0.1", default-features = false }
smallvec = "1.11"
tracing = { version = "0.1", default-features = false }

# serde
serde = { version = "1.0", default-features = false, features = ["derive"], optional = true }

# arbitrary
arbitrary = { version = "1.3", optional = true }
derive_arbitrary = { version = "1.3", optional = true }
proptest = { version = "1.4", optional = true }
proptest-derive = { version = "0.4", optional = true }

[dev-dependencies]
hash-db = "0.15"
plain_hasher = "0.2"
triehash = "0.8.4"

[features]
default = ["std"]
std = [
    "alloy-primitives/std",
    "alloy-rlp/std",
    "nybbles/std",
    "tracing/std",
    "serde?/std",    
]
serde = ["dep:serde", "alloy-primitives/serde", "hashbrown/serde", "nybbles/serde"]
arbitrary = [
    "std",
    "dep:arbitrary",
    "dep:derive_arbitrary",
    "dep:proptest",
    "dep:proptest-derive",
    "alloy-primitives/arbitrary",
]<|MERGE_RESOLUTION|>--- conflicted
+++ resolved
@@ -20,13 +20,8 @@
 exclude = [".github/", "deny.toml", "release.toml", "rustfmt.toml"]
 
 [dependencies]
-<<<<<<< HEAD
-alloy-primitives = { version = "0.5", default-features = false, features = ["rlp"] }
+alloy-primitives = { version = "0.6", default-features = false, features = ["rlp"] }
 alloy-rlp = { version = "0.3", default-features = false, features = ["derive"] }
-=======
-alloy-primitives = { version = "0.6", features = ["rlp"] }
-alloy-rlp = { version = "0.3", features = ["derive"] }
->>>>>>> d67b3af6
 derive_more = "0.99"
 hashbrown = { version = "0.14", features = ["ahash", "inline-more"] }
 nybbles = { version = "0.1", default-features = false }
